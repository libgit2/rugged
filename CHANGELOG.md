<<<<<<< HEAD

*   Replace `Remote#rename!` with `RemoteCollection#rename`.

    This brings the `RemoteCollection` more in line with the API of
    `ReferenceCollection` and `BranchCollection`.

    *Arthur Schreiber*

*   Remove URL validation from `Remote#url=`, `Remote#push_url=`,
    `RemoteCollection#create_anonymous` and `RemoteCollection#create`,
    as the underlying function `git_remote_supported_url()` was removed
    from libgit2.

    *Arthur Schreiber*

*   Update to the latest libgit2 version (ce8822cb409917d0201f359cabe3ae55d25895da).

    *Arthur Schreiber*

*   Add `Repository#merge_bases`.

    This returns an array containing all merge bases between one or
    multiple commits.

    *Arthur Schreiber*

*   Add submodule support.

    Expose git submodules functionality through `Rugged::Submodule` and
    `Rugged::SubmoduleCollection`.

    *Nikolai Vladimirov*

*   Add `Rugged::Walker#push_range`.

    *Evgeniy Sokovikov*

*   Implement `Rugged::Blob::HashSignature` and `Rugged::Blob#hashsig`.

    Allows similarity detection of `Rugged::Blob` instances against other blobs or
    arbitrary strings.

    *Vicent Martí*

*   Add `Rugged::Repository#attributes`.

    This method allows accessing the attributes for different path names as
    specified by `.gitattributes` files.

    *Vicent Martí*

*   Add `Rugged::TagCollection#create_annotation`.

    This method allows the creation of a tag object, but without creating
    a tag reference.

    *Charlie Somerville*

*   Add `Rugged::Repository#cherrypick`.

    *Arthur Schreiber*

*   Add `Rugged::Repository#descendant_of?`

    *Jake Douglas*

*   `Rugged::Index#read_tree` now actually checks that the given object is a
    `Rugged::Tree` instance.

    Fixes #401.

    *Andy Delcambre*

*   Add `Rugged::Repository#expand_oids`.

    This allows expanding a list of shortened SHA1 strings, optionally restricting
    the expansion to a specific object type.

    *Vicent Martí*

*   Add `Rugged::Remote#check_connection`.

    This is useful if one needs to check if it is possible to fetch/push
    from/to the remote.

    Basically, it is analogue to `git fetch --dry-run` and `git push --dry-run`.

    *Dmitry Medvinsky*

*   Remove defunct `Rugged::Diff::Line#hunk` and `Rugged::Diff::Line#owner`.

    Fixes #390.

    *Arthur Schreiber*

*   Remove `Rugged::Diff#tree` and change `Rugged::Diff#owner` to return the
    repository that the `Rugged::Diff` object belongs to.

    We need to keep a reference from the `Rugged::Diff` to the repository to
    ensure that the underlying libgit2 data does not get freed accidentally.

    Fixes #389.

    *Arthur Schreiber*

*   Add `#additions` and `#deletions` to `Rugged::Patch`.

    *Mindaugas Mozūras*


=======
## Rugged 0.21.3 (December 18, 2014) ##

*   Update bundled libgit2 to 0.21.3.

    See https://github.com/libgit2/libgit2/releases/tag/v0.21.3 for a list
    of fixed issues.

    *Arthur Schreiber*

>>>>>>> c5b8bc59
## Rugged 0.21.2 (November 16, 2014) ##

*   Update bundled libgit2 to 0.21.2 (from 0.21.0).

    See https://github.com/libgit2/libgit2/releases/tag/v0.21.1 and
    https://github.com/libgit2/libgit2/releases/tag/v0.21.2 for a list
    of fixed issues.

    *Arthur Schreiber*<|MERGE_RESOLUTION|>--- conflicted
+++ resolved
@@ -1,4 +1,3 @@
-<<<<<<< HEAD
 
 *   Replace `Remote#rename!` with `RemoteCollection#rename`.
 
@@ -109,7 +108,6 @@
     *Mindaugas Mozūras*
 
 
-=======
 ## Rugged 0.21.3 (December 18, 2014) ##
 
 *   Update bundled libgit2 to 0.21.3.
@@ -119,7 +117,7 @@
 
     *Arthur Schreiber*
 
->>>>>>> c5b8bc59
+
 ## Rugged 0.21.2 (November 16, 2014) ##
 
 *   Update bundled libgit2 to 0.21.2 (from 0.21.0).
