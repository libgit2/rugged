
<<<<<<< HEAD
*   Updated the API of reflog modifying methods.

    This removes both the optional `:message` as well as `:signature` options from
    the following methods:

    * `BranchCollection#create`, `BranchCollection#move`, `BranchCollection#rename`
    * `ReferenceCollection#create`, `ReferenceCollection#rename`
    * `Remote#push`
    * `Repository#reset`

    Additionally, the `:signature` option from `Remote#fetch` was removed as well.

    The reflog message is now automatically generated and committed with the
    the identity that is set in the Repository's configuration.

    *Arthur Schreiber*

*   The `:safe_create` flag was removed from `Repository#checkout_tree`.

    You can use `:create` in combination with `:recreate_missing` instead.

    *Arthur Schreiber*

*   Update bundled libgit2 to 8311db0cf8ae15b46edd14358a8238862e0bac4d.
=======
## Rugged 0.22.2 (May 17, 2015) ##

*   Update bundled libgit2 to 0.22.2.

    See https://github.com/libgit2/libgit2/releases/tag/v0.22.0,
    https://github.com/libgit2/libgit2/releases/tag/v0.22.1 and
    https://github.com/libgit2/libgit2/releases/tag/v0.22.2 for a list
    of fixed issues and new features.
>>>>>>> 39bb6b31

    *Arthur Schreiber*

*   Add `Rugged::Tree#count_recursive`.

    This counts all blobs in a tree, recursively, with an optional limit
    to bail early. This allows asking things like: "Are there more
    than 1 million files in this repo?" in a very performant way.

    Fixes #464.

    *Andy Delcambre*

*   Add missing handling of libgit2 errors in `Rugged::BranchCollection#each`
    and `Rugged::BranchCollection#each_name`.

    Fixes #457.

    *aiionx*

*   The `Rugged::Tree::Builder` API was changed to account for libgit2 changes.

    When creating a new `Rugged::Tree::Builder` instance through
    `Rugged::Tree::Builder.new` you have to pass a repository instance,
    while `Rugged::Tree::Builder#write` does not take any arguments anymore.

    *Vicent Martí*

*   Add alternative backend support (experimental).

    Bare repositories can now be stored using an alternative backend.

    Fixes #410.

    *Viktor Charypar*

*   Replace `Remote#rename!` with `RemoteCollection#rename`.

    This brings the `RemoteCollection` more in line with the API of
    `ReferenceCollection` and `BranchCollection`.

    *Arthur Schreiber*

*   Remove URL validation from `Remote#url=`, `Remote#push_url=`,
    `RemoteCollection#create_anonymous` and `RemoteCollection#create`,
    as the underlying function `git_remote_supported_url()` was removed
    from libgit2.

    *Arthur Schreiber*

*   Add `Repository#merge_bases`.

    This returns an array containing all merge bases between one or
    multiple commits.

    *Arthur Schreiber*

*   Add submodule support.

    Expose git submodules functionality through `Rugged::Submodule` and
    `Rugged::SubmoduleCollection`.

    *Nikolai Vladimirov*

*   Add `Rugged::Walker#push_range`.

    *Evgeniy Sokovikov*

*   Implement `Rugged::Blob::HashSignature` and `Rugged::Blob#hashsig`.

    Allows similarity detection of `Rugged::Blob` instances against other blobs or
    arbitrary strings.

    *Vicent Martí*

*   Add `Rugged::Repository#attributes`.

    This method allows accessing the attributes for different path names as
    specified by `.gitattributes` files.

    *Vicent Martí*

*   Add `Rugged::TagCollection#create_annotation`.

    This method allows the creation of a tag object, but without creating
    a tag reference.

    *Charlie Somerville*

*   Add `Rugged::Repository#cherrypick`.

    *Arthur Schreiber*

*   Add `Rugged::Repository#descendant_of?`

    *Jake Douglas*

*   `Rugged::Index#read_tree` now actually checks that the given object is a
    `Rugged::Tree` instance.

    Fixes #401.

    *Andy Delcambre*

*   Add `Rugged::Repository#expand_oids`.

    This allows expanding a list of shortened SHA1 strings, optionally restricting
    the expansion to a specific object type.

    *Vicent Martí*

*   Add `Rugged::Remote#check_connection`.

    This is useful if one needs to check if it is possible to fetch/push
    from/to the remote.

    Basically, it is analogue to `git fetch --dry-run` and `git push --dry-run`.

    *Dmitry Medvinsky*

*   Remove defunct `Rugged::Diff::Line#hunk` and `Rugged::Diff::Line#owner`.

    Fixes #390.

    *Arthur Schreiber*

*   Remove `Rugged::Diff#tree` and change `Rugged::Diff#owner` to return the
    repository that the `Rugged::Diff` object belongs to.

    We need to keep a reference from the `Rugged::Diff` to the repository to
    ensure that the underlying libgit2 data does not get freed accidentally.

    Fixes #389.

    *Arthur Schreiber*

*   Add `#additions` and `#deletions` to `Rugged::Patch`.

    *Mindaugas Mozūras*


## Rugged 0.21.4 (January 18, 2015) ##

*   Update bundled libgit2 to 0.21.4.

    See https://github.com/libgit2/libgit2/releases/tag/v0.21.4 for a list
    of fixed issues.

    *Arthur Schreiber*


## Rugged 0.21.3 (December 18, 2014) ##

*   Update bundled libgit2 to 0.21.3.

    See https://github.com/libgit2/libgit2/releases/tag/v0.21.3 for a list
    of fixed issues.

    *Arthur Schreiber*


## Rugged 0.21.2 (November 16, 2014) ##

*   Update bundled libgit2 to 0.21.2 (from 0.21.0).

    See https://github.com/libgit2/libgit2/releases/tag/v0.21.1 and
    https://github.com/libgit2/libgit2/releases/tag/v0.21.2 for a list
    of fixed issues.

    *Arthur Schreiber*<|MERGE_RESOLUTION|>--- conflicted
+++ resolved
@@ -1,5 +1,4 @@
 
-<<<<<<< HEAD
 *   Updated the API of reflog modifying methods.
 
     This removes both the optional `:message` as well as `:signature` options from
@@ -24,7 +23,10 @@
     *Arthur Schreiber*
 
 *   Update bundled libgit2 to 8311db0cf8ae15b46edd14358a8238862e0bac4d.
-=======
+
+    *Arthur Schreiber*
+
+
 ## Rugged 0.22.2 (May 17, 2015) ##
 
 *   Update bundled libgit2 to 0.22.2.
@@ -33,7 +35,6 @@
     https://github.com/libgit2/libgit2/releases/tag/v0.22.1 and
     https://github.com/libgit2/libgit2/releases/tag/v0.22.2 for a list
     of fixed issues and new features.
->>>>>>> 39bb6b31
 
     *Arthur Schreiber*
 
