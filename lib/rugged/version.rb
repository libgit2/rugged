# Copyright (C) the Rugged contributors.  All rights reserved.
#
# This file is part of Rugged, distributed under the MIT license.
# For full terms see the included LICENSE file.

module Rugged
<<<<<<< HEAD
  Version = VERSION = '0.25.1'
=======
  Version = VERSION = '0.25.1.1'
>>>>>>> d1b2c37f
end<|MERGE_RESOLUTION|>--- conflicted
+++ resolved
@@ -4,9 +4,5 @@
 # For full terms see the included LICENSE file.
 
 module Rugged
-<<<<<<< HEAD
-  Version = VERSION = '0.25.1'
-=======
   Version = VERSION = '0.25.1.1'
->>>>>>> d1b2c37f
 end