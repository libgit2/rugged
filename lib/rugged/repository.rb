module Rugged
  class Repository
<<<<<<< HEAD

    def inspect
      "#<Rugged::Repository:#{object_id} {path: #{path.inspect}}>"
=======
    # Get the most recent commit from this repo
    #
    # Returns a Rugged::Commit object
    def last_commit
      self.lookup self.head.target
>>>>>>> 74cd27e0
    end

    def walk(from, sorting=Rugged::SORT_DATE, &block)
      walker = Rugged::Walker.new(self)
      walker.sorting(sorting)
      walker.push(from)
      walker.each(&block)
    end

    def head
      ref = Reference.lookup(self, "HEAD")
      ref.resolve
    end

    def lookup(oid)
      Rugged::Object.lookup(self, oid)
    end

    def refs(pattern = nil)
      r = []
      ref_names.each do |ref_name|
        if pattern
          p = Regexp.new(pattern)
          r << Rugged::Reference.lookup(self, ref_name) if p.match(ref_name)
        else
          r << Rugged::Reference.lookup(self, ref_name)
        end
      end
      r
    end

    def ref_names
      Rugged::Reference.each(self)
    end

    def tags(pattern="")
      Rugged::Tag.each(self, pattern)
    end
  end

end<|MERGE_RESOLUTION|>--- conflicted
+++ resolved
@@ -1,16 +1,15 @@
 module Rugged
   class Repository
-<<<<<<< HEAD
 
     def inspect
       "#<Rugged::Repository:#{object_id} {path: #{path.inspect}}>"
-=======
+    end
+
     # Get the most recent commit from this repo
     #
     # Returns a Rugged::Commit object
     def last_commit
       self.lookup self.head.target
->>>>>>> 74cd27e0
     end
 
     def walk(from, sorting=Rugged::SORT_DATE, &block)
