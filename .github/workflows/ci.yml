--- conflicted
+++ resolved
@@ -12,11 +12,7 @@
     strategy:
       fail-fast: false
       matrix:
-<<<<<<< HEAD
         ruby: [ '~> 2.4', '~> 2.5', '~> 2.6' ]
-=======
-        ruby: [ '2.3.7', '2.4.6', '2.5.5', '2.6.3' ]
->>>>>>> 683ae666
         os: [ ubuntu-18.04, macOS-10.14 ]
 
     runs-on: ${{ matrix.os }}
@@ -41,18 +37,8 @@
     - name: Set up Ruby
       uses: actions/setup-ruby@v1
       with:
-<<<<<<< HEAD
-        version: ${{ matrix.ruby }}
-
-=======
         ruby-version: ${{ matrix.ruby }}
-    - name: Set up Ruby on macOS
-      if: runner.os == 'macOS'
-      run: |
-        brew install rbenv
-        rbenv install ${{ matrix.ruby }}
-        rbenv local ${{ matrix.ruby }}
->>>>>>> 683ae666
+        
     - name: run build
       run: |
         gem install bundler
