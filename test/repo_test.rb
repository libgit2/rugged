require 'test_helper'
require 'base64'

class RepositoryTest < Rugged::TestCase
  include Rugged::RepositoryAccess

  def test_last_commit
    assert @repo.respond_to? :last_commit
    assert "36060c58702ed4c2a40832c51758d5344201d89a", @repo.last_commit.oid
  end

  def test_fails_to_open_unexisting_repos
    assert_raises IOError, Rugged::OSError do
      Rugged::Repository.new("fakepath/123/")
    end

    assert_raises Rugged::RepositoryError do
      Rugged::Repository.new("/home/")
    end
  end

  def test_can_check_if_objects_exist
    assert @repo.exists?("8496071c1b46c854b31185ea97743be6a8774479")
    assert @repo.exists?("1385f264afb75a56a5bec74243be9b367ba4ca08")
    assert !@repo.exists?("ce08fe4884650f067bd5703b6a59a8b3b3c99a09")
    assert !@repo.exists?("8496071c1c46c854b31185ea97743be6a8774479")
  end

  def test_can_read_a_raw_object
    rawobj = @repo.read("8496071c1b46c854b31185ea97743be6a8774479")
    assert_match 'tree 181037049a54a1eb5fab404658a3a250b44335d7', rawobj.data
    assert_equal 172, rawobj.len
    assert_equal :commit, rawobj.type
  end

  def test_can_read_object_headers
    hash = @repo.read_header("8496071c1b46c854b31185ea97743be6a8774479")
    assert_equal 172, hash[:len]
    assert_equal :commit, hash[:type]
  end

  def test_check_reads_fail_on_missing_objects
    assert_raises Rugged::OdbError do
      @repo.read("a496071c1b46c854b31185ea97743be6a8774471")
    end
  end

  def test_check_read_headers_fail_on_missing_objects
    assert_raises Rugged::OdbError do
      @repo.read_header("a496071c1b46c854b31185ea97743be6a8774471")
    end
  end

  def test_walking_with_block
    oid = "a4a7dce85cf63874e984719f4fdd239f5145052f"
    list = []
    @repo.walk(oid) { |c| list << c }
    assert list.map {|c| c.oid[0,5] }.join('.'), "a4a7d.c4780.9fd73.4a202.5b5b0.84960"
  end

  def test_walking_without_block
    commits = @repo.walk('a4a7dce85cf63874e984719f4fdd239f5145052f')

    assert commits.kind_of?(Enumerable)
    assert commits.count > 0
  end

  def test_lookup_object
    object = @repo.lookup("8496071c1b46c854b31185ea97743be6a8774479")
    assert object.kind_of?(Rugged::Commit)
  end

  def test_find_reference
    ref = @repo.ref('refs/heads/master')

    assert ref.kind_of?(Rugged::Reference)
    assert_equal 'refs/heads/master', ref.name
  end

  def test_match_all_refs
    refs = @repo.refs 'refs/heads'
    assert_equal 2, refs.length
  end

  def test_return_all_ref_names
    refs = @repo.ref_names
    refs.each {|name| assert name.kind_of?(String)}
    assert_equal 4, refs.count
  end

  def test_return_all_tags
    tags = @repo.tags
    assert_equal 2, tags.count
  end

  def test_return_matching_tags
    tags = @repo.tags 'v0.9'
    assert_equal 1, tags.count
  end

  def test_return_all_remotes
    remotes = @repo.remotes
    assert_equal 1, remotes.count
  end

  def test_lookup_head
    head = @repo.head
    assert_equal "36060c58702ed4c2a40832c51758d5344201d89a", head.target
    assert_equal :direct, head.type
  end

  def test_access_a_file
    sha = '36060c58702ed4c2a40832c51758d5344201d89a'
    blob = @repo.blob_at(sha, 'new.txt')
    assert_equal "new file\n", blob.content
  end

  def test_garbage_collection
    Rugged::Repository.new(@path)
    ObjectSpace.garbage_collect
  end

  def test_enumerate_all_objects
    assert_equal 30, @repo.each_id.to_a.length
  end

  def test_loading_alternates
    alt_path = File.dirname(__FILE__) + '/fixtures/alternate/objects'
    repo = Rugged::Repository.new(@path, :alternates => [alt_path])
    assert_equal 33, repo.each_id.to_a.length
    assert repo.read('146ae76773c91e3b1d00cf7a338ec55ae58297e2')
  end
<<<<<<< HEAD
end

class RepositoryWriteTest < Rugged::TestCase
  include Rugged::TempRepositoryAccess

  TEST_CONTENT = "my test data\n"
  TEST_CONTENT_TYPE = 'blob'

  def test_can_hash_data
    oid = Rugged::Repository::hash(TEST_CONTENT, TEST_CONTENT_TYPE)
    assert_equal "76b1b55ab653581d6f2c7230d34098e837197674", oid
  end

  def test_write_to_odb
    oid = @repo.write(TEST_CONTENT, TEST_CONTENT_TYPE)
    assert_equal "76b1b55ab653581d6f2c7230d34098e837197674", oid
    assert @repo.exists?("76b1b55ab653581d6f2c7230d34098e837197674")
  end
end
=======

  it "can find a merge base between commit oids" do
    commit1 = 'a4a7dce85cf63874e984719f4fdd239f5145052f'
    commit2 = '36060c58702ed4c2a40832c51758d5344201d89a'
    base    = '5b5b025afb0b4c913b4c338a42934a3863bf3644'
    assert_equal base, @repo.merge_base(commit1, commit2)
  end

  it "can find a merge base between commits" do
    commit1 = @repo.lookup('a4a7dce85cf63874e984719f4fdd239f5145052f')
    commit2 = @repo.lookup('36060c58702ed4c2a40832c51758d5344201d89a')
    base    = '5b5b025afb0b4c913b4c338a42934a3863bf3644'
    assert_equal base, @repo.merge_base(commit1, commit2)
  end

  it "can find a merge base between a ref and an oid" do
    commit1 = 'a4a7dce85cf63874e984719f4fdd239f5145052f'
    commit2 = "refs/heads/master"
    base    = '5b5b025afb0b4c913b4c338a42934a3863bf3644'
    assert_equal base, @repo.merge_base(commit1, commit2)
  end
end
>>>>>>> db263c79
<|MERGE_RESOLUTION|>--- conflicted
+++ resolved
@@ -130,27 +130,6 @@
     assert_equal 33, repo.each_id.to_a.length
     assert repo.read('146ae76773c91e3b1d00cf7a338ec55ae58297e2')
   end
-<<<<<<< HEAD
-end
-
-class RepositoryWriteTest < Rugged::TestCase
-  include Rugged::TempRepositoryAccess
-
-  TEST_CONTENT = "my test data\n"
-  TEST_CONTENT_TYPE = 'blob'
-
-  def test_can_hash_data
-    oid = Rugged::Repository::hash(TEST_CONTENT, TEST_CONTENT_TYPE)
-    assert_equal "76b1b55ab653581d6f2c7230d34098e837197674", oid
-  end
-
-  def test_write_to_odb
-    oid = @repo.write(TEST_CONTENT, TEST_CONTENT_TYPE)
-    assert_equal "76b1b55ab653581d6f2c7230d34098e837197674", oid
-    assert @repo.exists?("76b1b55ab653581d6f2c7230d34098e837197674")
-  end
-end
-=======
 
   it "can find a merge base between commit oids" do
     commit1 = 'a4a7dce85cf63874e984719f4fdd239f5145052f'
@@ -173,4 +152,21 @@
     assert_equal base, @repo.merge_base(commit1, commit2)
   end
 end
->>>>>>> db263c79
+
+class RepositoryWriteTest < Rugged::TestCase
+  include Rugged::TempRepositoryAccess
+
+  TEST_CONTENT = "my test data\n"
+  TEST_CONTENT_TYPE = 'blob'
+
+  def test_can_hash_data
+    oid = Rugged::Repository::hash(TEST_CONTENT, TEST_CONTENT_TYPE)
+    assert_equal "76b1b55ab653581d6f2c7230d34098e837197674", oid
+  end
+
+  def test_write_to_odb
+    oid = @repo.write(TEST_CONTENT, TEST_CONTENT_TYPE)
+    assert_equal "76b1b55ab653581d6f2c7230d34098e837197674", oid
+    assert @repo.exists?("76b1b55ab653581d6f2c7230d34098e837197674")
+  end
+end
