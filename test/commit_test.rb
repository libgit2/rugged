require "test_helper"

class TestCommit < Rugged::TestCase
  include Rugged::RepositoryAccess

  def test_lookup_raises_error_if_object_type_does_not_match
    assert_raises Rugged::InvalidError do
      # blob
      Rugged::Commit.lookup(@repo, "fa49b077972391ad58037050f2a75f74e3671e92")
    end

    assert_raises Rugged::InvalidError do
      # tag
      Rugged::Commit.lookup(@repo, "0c37a5391bbff43c37f0d0371823a5509eed5b1d")
    end

    assert_raises Rugged::InvalidError do
      # tree
      Rugged::Commit.lookup(@repo, "c4dc1555e4d4fa0e0c9c3fc46734c7c35b3ce90b")
    end

    subclass = Class.new(Rugged::Commit)

    assert_raises Rugged::InvalidError do
      # blob
      subclass.lookup(@repo, "fa49b077972391ad58037050f2a75f74e3671e92")
    end

    assert_raises Rugged::InvalidError do
      # tag
      subclass.lookup(@repo, "0c37a5391bbff43c37f0d0371823a5509eed5b1d")
    end

    assert_raises Rugged::InvalidError do
      # tree
      subclass.lookup(@repo, "c4dc1555e4d4fa0e0c9c3fc46734c7c35b3ce90b")
    end
  end

  def test_read_commit_data
    oid = "8496071c1b46c854b31185ea97743be6a8774479"
    obj = @repo.lookup(oid)

    assert_equal obj.oid, oid
    assert_equal obj.type, :commit
    assert_equal obj.message, "testing\n"
    assert_equal obj.time.to_i, 1273360386
    assert_equal obj.epoch_time, 1273360386

    c = obj.committer
    assert_equal c[:name], "Scott Chacon"
    assert_equal c[:time].to_i, 1273360386
    assert_equal c[:email], "schacon@gmail.com"

    c = obj.author
    assert_equal c[:name], "Scott Chacon"
    assert_equal c[:time].to_i, 1273360386
    assert_equal c[:email], "schacon@gmail.com"

    assert_equal obj.tree.oid, "181037049a54a1eb5fab404658a3a250b44335d7"
    assert_equal [], obj.parents
  end

  def test_commit_with_multiple_parents
    oid = "a4a7dce85cf63874e984719f4fdd239f5145052f"
    obj = @repo.lookup(oid)
    parents = obj.parents.map {|c| c.oid }
    assert parents.include?("9fd738e8f7967c078dceed8190330fc8648ee56a")
    assert parents.include?("c47800c7266a2be04c571c04d5a6614691ea99bd")
  end

  def test_get_parent_oids
    oid = "a4a7dce85cf63874e984719f4fdd239f5145052f"
    obj = @repo.lookup(oid)
    parents = obj.parent_oids
    assert parents.include?("9fd738e8f7967c078dceed8190330fc8648ee56a")
    assert parents.include?("c47800c7266a2be04c571c04d5a6614691ea99bd")
  end

  def test_get_tree_oid
    oid = "8496071c1b46c854b31185ea97743be6a8774479"
    obj = @repo.lookup(oid)

    assert_equal obj.tree_oid, "181037049a54a1eb5fab404658a3a250b44335d7"
  end

  def test_amend_commit
    oid = "8496071c1b46c854b31185ea97743be6a8774479"
    obj = @repo.lookup(oid)

    entry = {:type => :blob,
             :name => "README.txt",
             :oid  => "1385f264afb75a56a5bec74243be9b367ba4ca08",
             :filemode => 33188}

    builder = Rugged::Tree::Builder.new
    builder << entry
    tree_oid = builder.write(@repo)

    person = {:name => 'Scott', :email => 'schacon@gmail.com', :time => Time.now }

    commit_params = {
      :message => "This is the amended commit message\n\nThis commit is created from Rugged",
      :committer => person,
      :author => person,
      :tree => tree_oid
    }

    new_commit_oid = obj.amend(commit_params)

    amended_commit = @repo.lookup(new_commit_oid)
    assert_equal commit_params[:message], amended_commit.message
    assert_equal tree_oid, amended_commit.tree.oid
  end

  def test_amend_commit_blank_tree
    oid = "8496071c1b46c854b31185ea97743be6a8774479"
    obj = @repo.lookup(oid)

    person = {:name => 'Scott', :email => 'schacon@gmail.com', :time => Time.now }

    commit_params = {
      :message => "This is the amended commit message\n\nThis commit is created from Rugged",
      :committer => person,
      :author => person
    }

    new_commit_oid = obj.amend(commit_params)

    amended_commit = @repo.lookup(new_commit_oid)
    assert_equal commit_params[:message], amended_commit.message
  end

  def test_amend_commit_blank_author_and_committer
    oid = "8496071c1b46c854b31185ea97743be6a8774479"
    obj = @repo.lookup(oid)

    commit_params = {
      :message => "This is the amended commit message\n\nThis commit is created from Rugged"
    }

    new_commit_oid = obj.amend(commit_params)

    amended_commit = @repo.lookup(new_commit_oid)
    assert_equal commit_params[:message], amended_commit.message
  end

  def test_amend_commit_blank_message
    oid = "8496071c1b46c854b31185ea97743be6a8774479"
    obj = @repo.lookup(oid)

    entry = {:type => :blob,
             :name => "README.txt",
             :oid  => "1385f264afb75a56a5bec74243be9b367ba4ca08",
             :filemode => 33188}

    builder = Rugged::Tree::Builder.new
    builder << entry
    tree_oid = builder.write(@repo)

    person = {:name => 'Scott', :email => 'schacon@gmail.com', :time => Time.now }

    commit_params = {
      :committer => person,
      :author => person,
      :tree => tree_oid
    }

    new_commit_oid = obj.amend(commit_params)

    amended_commit = @repo.lookup(new_commit_oid)
    assert_equal tree_oid, amended_commit.tree.oid
  end
end

class CommitWriteTest < Rugged::TestCase
  include Rugged::TempRepositoryAccess

  def test_write_commit_with_time
    person = {:name => 'Scott', :email => 'schacon@gmail.com', :time => Time.now }

    Rugged::Commit.create(@repo,
      :message => "This is the commit message\n\nThis commit is created from Rugged",
      :committer => person,
      :author => person,
      :parents => [@repo.head.target],
      :tree => "c4dc1555e4d4fa0e0c9c3fc46734c7c35b3ce90b")
  end

  def test_write_commit_with_time_offset
    person = {:name => 'Jake', :email => 'jake@github.com', :time => Time.now, :time_offset => 3600}

    oid = Rugged::Commit.create(@repo,
      :message => "This is the commit message\n\nThis commit is created from Rugged",
      :committer => person,
      :author => person,
      :parents => [@repo.head.target],
      :tree => "c4dc1555e4d4fa0e0c9c3fc46734c7c35b3ce90b")

    commit = @repo.lookup(oid)
    assert_equal 3600, commit.committer[:time].utc_offset
  end

  def test_write_commit_without_time
    person = {:name => 'Jake', :email => 'jake@github.com'}

    oid = Rugged::Commit.create(@repo,
      :message => "This is the commit message\n\nThis commit is created from Rugged",
      :committer => person,
      :author => person,
      :parents => [@repo.head.target],
      :tree => "c4dc1555e4d4fa0e0c9c3fc46734c7c35b3ce90b")

    commit = @repo.lookup(oid)
    assert_kind_of Time, commit.committer[:time]
  end

  def test_write_commit_without_signature
    name = 'Rugged User'
    email = 'rugged@example.com'
    @repo.config['user.name'] = name
    @repo.config['user.email'] = email

    oid = Rugged::Commit.create(@repo,
      :message => "This is the commit message\n\nThis commit is created from Rugged",
      :parents => [@repo.head.target],
      :tree => "c4dc1555e4d4fa0e0c9c3fc46734c7c35b3ce90b")

    commit = @repo.lookup(oid)
    assert_equal name, commit.committer[:name]
    assert_equal email, commit.committer[:email]
    assert_equal name, commit.author[:name]
    assert_equal email, commit.author[:email]
  end

  def test_write_invalid_parents
    person = {:name => 'Scott', :email => 'schacon@gmail.com', :time => Time.now }
    assert_raises TypeError do
      Rugged::Commit.create(@repo,
        :message => "This is the commit message\n\nThis commit is created from Rugged",
        :parents => [:invalid_parent],
        :committer => person,
        :author => person,
        :tree => "c4dc1555e4d4fa0e0c9c3fc46734c7c35b3ce90b")
    end
  end

  def test_write_empty_email_fails
    person = {:name => 'Jake', :email => '', :time => Time.now}
    assert_raises Rugged::InvalidError do
      Rugged::Commit.create(@repo,
      :message => "This is the commit message\n\nThis commit is created from Rugged",
      :committer => person,
      :author => person,
      :parents => [@repo.head.target],
      :tree => "c4dc1555e4d4fa0e0c9c3fc46734c7c35b3ce90b")
    end
  end
end

class CommitToMboxTest < Rugged::SandboxedTestCase
  def setup
    super

    @repo = sandbox_init "diff_format_email"
  end

  def teardown
    @repo.close

    super
  end

  def test_format_to_mbox
    assert_equal <<-EOS, @repo.lookup("9264b96c6d104d0e07ae33d3007b6a48246c6f92").to_mbox
From 9264b96c6d104d0e07ae33d3007b6a48246c6f92 Mon Sep 17 00:00:00 2001
From: Jacques Germishuys <jacquesg@striata.com>
Date: Wed, 9 Apr 2014 20:57:01 +0200
Subject: [PATCH] Modify some content

---
 file1.txt | 8 +++++---
 1 file changed, 5 insertions(+), 3 deletions(-)

diff --git a/file1.txt b/file1.txt
index 94aaae8..af8f41d 100644
--- a/file1.txt
+++ b/file1.txt
@@ -1,15 +1,17 @@
 file1.txt
 file1.txt
+_file1.txt_
 file1.txt
 file1.txt
 file1.txt
 file1.txt
+
+
 file1.txt
 file1.txt
 file1.txt
 file1.txt
 file1.txt
-file1.txt
-file1.txt
-file1.txt
+_file1.txt_
+_file1.txt_
 file1.txt
--
<<<<<<< HEAD
libgit2 0.21.0
=======
libgit2 #{Rugged.libgit2_version.join('.')}
>>>>>>> c5b8bc59

EOS
  end

  def test_format_to_mbox_multiple
    commit = @repo.lookup("10808fe9c9be5a190c0ba68d1a002233fb363508")
    assert_equal <<-EOS, commit.to_mbox(patch_no: 1, total_patches: 2)
From 10808fe9c9be5a190c0ba68d1a002233fb363508 Mon Sep 17 00:00:00 2001
From: Jacques Germishuys <jacquesg@striata.com>
Date: Thu, 10 Apr 2014 19:37:05 +0200
Subject: [PATCH 1/2] Added file2.txt file3.txt

---
 file2.txt | 5 +++++
 file3.txt | 5 +++++
 2 files changed, 10 insertions(+), 0 deletions(-)
 create mode 100644 file2.txt
 create mode 100644 file3.txt

diff --git a/file2.txt b/file2.txt
new file mode 100644
index 0000000..e909123
--- /dev/null
+++ b/file2.txt
@@ -0,0 +1,5 @@
+file2
+file2
+file2
+file2
+file2
diff --git a/file3.txt b/file3.txt
new file mode 100644
index 0000000..9435022
--- /dev/null
+++ b/file3.txt
@@ -0,0 +1,5 @@
+file3
+file3
+file3
+file3
+file3
--
<<<<<<< HEAD
libgit2 0.21.0
=======
libgit2 #{Rugged.libgit2_version.join('.')}
>>>>>>> c5b8bc59

EOS

    commit = @repo.lookup("873806f6f27e631eb0b23e4b56bea2bfac14a373")
    assert_equal <<-EOS, commit.to_mbox(patch_no: 2, total_patches: 2)
From 873806f6f27e631eb0b23e4b56bea2bfac14a373 Mon Sep 17 00:00:00 2001
From: Jacques Germishuys <jacquesg@striata.com>
Date: Thu, 10 Apr 2014 19:37:36 +0200
Subject: [PATCH 2/2] Modified file2.txt, file3.txt

---
 file2.txt | 2 +-
 file3.txt | 2 +-
 2 files changed, 2 insertions(+), 2 deletions(-)

diff --git a/file2.txt b/file2.txt
index e909123..7aff11d 100644
--- a/file2.txt
+++ b/file2.txt
@@ -1,5 +1,5 @@
 file2
 file2
 file2
-file2
+file2!
 file2
diff --git a/file3.txt b/file3.txt
index 9435022..9a2d780 100644
--- a/file3.txt
+++ b/file3.txt
@@ -1,5 +1,5 @@
 file3
-file3
+file3!
 file3
 file3
 file3
--
<<<<<<< HEAD
libgit2 0.21.0
=======
libgit2 #{Rugged.libgit2_version.join('.')}
>>>>>>> c5b8bc59

EOS

  end

  def test_format_to_mbox_exclude_marker
    commit = @repo.lookup("9264b96c6d104d0e07ae33d3007b6a48246c6f92")
    assert_equal <<-EOS, commit.to_mbox(exclude_subject_patch_marker: true)
From 9264b96c6d104d0e07ae33d3007b6a48246c6f92 Mon Sep 17 00:00:00 2001
From: Jacques Germishuys <jacquesg@striata.com>
Date: Wed, 9 Apr 2014 20:57:01 +0200
Subject: Modify some content

---
 file1.txt | 8 +++++---
 1 file changed, 5 insertions(+), 3 deletions(-)

diff --git a/file1.txt b/file1.txt
index 94aaae8..af8f41d 100644
--- a/file1.txt
+++ b/file1.txt
@@ -1,15 +1,17 @@
 file1.txt
 file1.txt
+_file1.txt_
 file1.txt
 file1.txt
 file1.txt
 file1.txt
+
+
 file1.txt
 file1.txt
 file1.txt
 file1.txt
 file1.txt
-file1.txt
-file1.txt
-file1.txt
+_file1.txt_
+_file1.txt_
 file1.txt
--
<<<<<<< HEAD
libgit2 0.21.0
=======
libgit2 #{Rugged.libgit2_version.join('.')}
>>>>>>> c5b8bc59

EOS
  end

  def test_format_to_mbox_diff_options
    commit = @repo.lookup("9264b96c6d104d0e07ae33d3007b6a48246c6f92")
    assert_equal <<-EOS, commit.to_mbox(context_lines: 1, interhunk_lines: 1)
From 9264b96c6d104d0e07ae33d3007b6a48246c6f92 Mon Sep 17 00:00:00 2001
From: Jacques Germishuys <jacquesg@striata.com>
Date: Wed, 9 Apr 2014 20:57:01 +0200
Subject: [PATCH] Modify some content

---
 file1.txt | 8 +++++---
 1 file changed, 5 insertions(+), 3 deletions(-)

diff --git a/file1.txt b/file1.txt
index 94aaae8..af8f41d 100644
--- a/file1.txt
+++ b/file1.txt
@@ -2,2 +2,3 @@ file1.txt
 file1.txt
+_file1.txt_
 file1.txt
@@ -6,2 +7,4 @@ file1.txt
 file1.txt
+
+
 file1.txt
@@ -11,5 +14,4 @@ file1.txt
 file1.txt
-file1.txt
-file1.txt
-file1.txt
+_file1.txt_
+_file1.txt_
 file1.txt
--
<<<<<<< HEAD
libgit2 0.21.0
=======
libgit2 #{Rugged.libgit2_version.join('.')}
>>>>>>> c5b8bc59

EOS
  end

end<|MERGE_RESOLUTION|>--- conflicted
+++ resolved
@@ -308,11 +308,7 @@
 +_file1.txt_
  file1.txt
 --
-<<<<<<< HEAD
-libgit2 0.21.0
-=======
 libgit2 #{Rugged.libgit2_version.join('.')}
->>>>>>> c5b8bc59
 
 EOS
   end
@@ -355,11 +351,7 @@
 +file3
 +file3
 --
-<<<<<<< HEAD
-libgit2 0.21.0
-=======
 libgit2 #{Rugged.libgit2_version.join('.')}
->>>>>>> c5b8bc59
 
 EOS
 
@@ -398,11 +390,7 @@
  file3
  file3
 --
-<<<<<<< HEAD
-libgit2 0.21.0
-=======
 libgit2 #{Rugged.libgit2_version.join('.')}
->>>>>>> c5b8bc59
 
 EOS
 
@@ -446,11 +434,7 @@
 +_file1.txt_
  file1.txt
 --
-<<<<<<< HEAD
-libgit2 0.21.0
-=======
 libgit2 #{Rugged.libgit2_version.join('.')}
->>>>>>> c5b8bc59
 
 EOS
   end
@@ -489,11 +473,7 @@
 +_file1.txt_
  file1.txt
 --
-<<<<<<< HEAD
-libgit2 0.21.0
-=======
 libgit2 #{Rugged.libgit2_version.join('.')}
->>>>>>> c5b8bc59
 
 EOS
   end
